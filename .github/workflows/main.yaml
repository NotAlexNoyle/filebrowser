name: main job

on:
  push:
    branches:
      - 'main'
      - 'v\d+.\d+.\d+'
  pull_request:
    branches:
      - 'main'
      - 'v\d+.\d+.\d+'
jobs:
  test:
    runs-on: ubuntu-latest
    steps:
<<<<<<< HEAD
      - uses: actions/checkout@v2
      - uses: actions/setup-go@v2
=======
      - uses: actions/checkout@v3
      - uses: actions/setup-go@v4
>>>>>>> 1285c020
        with:
          go-version: 1.21.1
      - run: cd backend && go test -race -v ./...
  lint:
    runs-on: ubuntu-latest
    steps:
<<<<<<< HEAD
      - uses: actions/checkout@v2
      - uses: actions/setup-go@v2
        with:
          go-version: 1.21.1
      - run: cd backend && go fmt ./...

# release
  release:
    runs-on: ubuntu-latest
=======
      - uses: actions/checkout@v3
      - uses: actions/setup-go@v4
        with:
          go-version: 1.21.1
      - run: cd backend && go fmt ./...
  push_to_registry:
>>>>>>> 1285c020
    needs: [lint, test]
    name: Push Docker image to Docker Hub
    runs-on: ubuntu-latest
    if: contains(github.ref, 'main') || startsWith(github.ref,'v0.')
    steps:
      - name: Check out the repo
        uses: actions/checkout@v4
      - name: Set up QEMU
        uses: docker/setup-qemu-action@v3
      - name: Set up Docker Buildx
        uses: docker/setup-buildx-action@v3
      - name: Log in to Docker Hub
        uses: docker/login-action@f4ef78c080cd8ba55a85445d5b36e214a81df20a
        with:
          username: ${{ secrets.DOCKERHUB_USERNAME }}
          password: ${{ secrets.DOCKERHUB_TOKEN }}
      - name: Extract metadata (tags, labels) for Docker
        id: meta
        uses: docker/metadata-action@9ec57ed1fcdbf14dcef7dfbe97b2010124a938b7
        with:
          images: gtstef/filebrowser
      - name: Build and push
        uses: docker/build-push-action@v5
        with:
          context: .
          platforms: linux/amd64,linux/arm64,linux/arm/v7
          file: ./Dockerfile
          push: true
          tags: ${{ contains(github.ref, 'main') && 'latest' || steps.meta.outputs.tags }}
          labels: ${{ steps.meta.outputs.labels }}<|MERGE_RESOLUTION|>--- conflicted
+++ resolved
@@ -13,37 +13,20 @@
   test:
     runs-on: ubuntu-latest
     steps:
-<<<<<<< HEAD
-      - uses: actions/checkout@v2
-      - uses: actions/setup-go@v2
-=======
       - uses: actions/checkout@v3
       - uses: actions/setup-go@v4
->>>>>>> 1285c020
         with:
           go-version: 1.21.1
       - run: cd backend && go test -race -v ./...
   lint:
     runs-on: ubuntu-latest
     steps:
-<<<<<<< HEAD
-      - uses: actions/checkout@v2
-      - uses: actions/setup-go@v2
-        with:
-          go-version: 1.21.1
-      - run: cd backend && go fmt ./...
-
-# release
-  release:
-    runs-on: ubuntu-latest
-=======
       - uses: actions/checkout@v3
       - uses: actions/setup-go@v4
         with:
           go-version: 1.21.1
       - run: cd backend && go fmt ./...
   push_to_registry:
->>>>>>> 1285c020
     needs: [lint, test]
     name: Push Docker image to Docker Hub
     runs-on: ubuntu-latest
