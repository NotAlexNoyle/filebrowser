package settings

import (
	"github.com/gtsteffaniak/filebrowser/backend/database/users"
)

type AllowedMethods string

const (
	ProxyAuth    AllowedMethods = "proxyAuth"
	NoAuth       AllowedMethods = "noAuth"
	PasswordAuth AllowedMethods = "passwordAuth"
)

type Settings struct {
	Server       Server       `json:"server"`
	Auth         Auth         `json:"auth"`
	Frontend     Frontend     `json:"frontend"`
	UserDefaults UserDefaults `json:"userDefaults"`
	Integrations Integrations `json:"integrations"`
	CustomCSS    string       `json:"customCSS"`
}

type Server struct {
	NumImageProcessors           int         `json:"numImageProcessors"`           // number of concurrent image processing jobs used to create previews, default is number of cpu cores available.
	Socket                       string      `json:"socket"`                       // socket to listen on
	TLSKey                       string      `json:"tlsKey"`                       // path to TLS key
	TLSCert                      string      `json:"tlsCert"`                      // path to TLS cert
	DisablePreviews              bool        `json:"disablePreviews"`              // disable all previews thumbnails, simple icons will be used
	DisableResize                bool        `json:"disablePreviewResize"`         // disable resizing of previews for faster loading over slow connections
	DisableTypeDetectionByHeader bool        `json:"disableTypeDetectionByHeader"` // disable type detection by header, useful if filesystem is slow.
	Port                         int         `json:"port"`                         // port to listen on
	BaseURL                      string      `json:"baseURL"`                      // base URL for the server, the subpath that the server is running on.
	Logging                      []LogConfig `json:"logging"`
	DebugMedia                   bool        `json:"debugMedia"` // output ffmpeg stdout for media integration -- careful can produces lots of output!
	Database                     string      `json:"database"`   // path to the database file
	Sources                      []Source    `json:"sources" validate:"required,dive"`
	ExternalUrl                  string      `json:"externalUrl"`    // used by share links if set
	InternalUrl                  string      `json:"internalUrl"`    // used by integrations if set, this is the url that an integration service will use to communicate with filebrowser
	CacheDir                     string      `json:"cacheDir"`       // path to the cache directory, used for thumbnails and other cached files
	MaxArchiveSizeGB             int64       `json:"maxArchiveSize"` // max pre-archive combined size of files/folder that are allowed to be archived (in GB)
	// not exposed to config
	SourceMap      map[string]Source `json:"-" validate:"omitempty"` // uses realpath as key
	NameToSource   map[string]Source `json:"-" validate:"omitempty"` // uses name as key
	MuPdfAvailable bool              `json:"-"`                      // used internally if compiled with mupdf support
}

type Integrations struct {
	OnlyOffice OnlyOffice `json:"office" validate:"omitempty"`
	Media      Media      `json:"media" validate:"omitempty"`
}

// onlyoffice secret is stored in the local.json file
// docker exec <containerID> /var/www/onlyoffice/documentserver/npm/json -f /etc/onlyoffice/documentserver/local.json 'services.CoAuthoring.secret.session.string'
type OnlyOffice struct {
	Url         string `json:"url" validate:"required"` // The URL to the OnlyOffice Document Server, needs to be accessible to the user.
	InternalUrl string `json:"internalUrl"`             // An optional internal address that the filebrowser server can use to communicate with the OnlyOffice Document Server, could be useful to bypass proxy.
	Secret      string `json:"secret" validate:"required"`
}

type Media struct {
	FfmpegPath string `json:"ffmpegPath"` // path to ffmpeg directory with ffmpeg and ffprobe (eg. /usr/local/bin)
}

type LogConfig struct {
	Levels    string `json:"levels"`    // separated list of log levels to enable. (eg. "info|warning|error|debug")
	ApiLevels string `json:"apiLevels"` // separated list of log levels to enable for the API. (eg. "info|warning|error")
	Output    string `json:"output"`    // output location. (eg. "stdout" or "path/to/file.log")
	NoColors  bool   `json:"noColors"`  // disable colors in the output
	Json      bool   `json:"json"`      // output in json format, currently not supported
	Utc       bool   `json:"utc"`       // use UTC time in the output instead of local time
}

type Source struct {
	Path   string       `json:"path" validate:"required"` // file system path. (Can be relative)
	Name   string       `json:"name"`                     // display name
	Config SourceConfig `json:"config"`
}

type SourceConfig struct {
	IndexingInterval uint32             `json:"indexingIntervalMinutes"` // optional manual overide interval in seconds to re-index the source
	DisableIndexing  bool               `json:"disableIndexing"`         // disable the indexing of this source
	MaxWatchers      int                `json:"maxWatchers"`             // number of concurrent watchers to use for this source, currently not supported
	NeverWatchPaths  []string           `json:"neverWatchPaths"`         // paths that get initially once. Useful for folders that rarely change contents (without source path prefix)
	Exclude          ExcludeIndexFilter `json:"exclude"`                 // exclude files and folders from indexing, if include is not set
	Include          IncludeIndexFilter `json:"include"`                 // include files and folders from indexing, if exclude is not set
	DefaultUserScope string             `json:"defaultUserScope"`        // default "/" should match folders under path
	DefaultEnabled   bool               `json:"defaultEnabled"`          // should be added as a default source for new users?
	CreateUserDir    bool               `json:"createUserDir"`           // create a user directory for each user
}

type IncludeIndexFilter struct {
	RootFolders []string `json:"rootFolders"` // list of root folders to include, relative to the source path (eg. "folder1")
	RootFiles   []string `json:"rootFiles"`   // list of root files to include, relative to the source path (eg. "file1.txt")
}

type ExcludeIndexFilter struct {
	Hidden          bool     `json:"hidden"`                // exclude hidden files and folders.
	ZeroSizeFolders bool     `json:"ignoreZeroSizeFolders"` // ignore folders with 0 size
	FilePaths       []string `json:"filePaths"`             // list of filepaths Eg. "folder1" or "file1.txt" or "folder1/file1.txt" (without source path prefix)
	FolderPaths     []string `json:"folderPaths"`           // (filepath) list of folder names to include/exclude. Eg. "folder1" or "folder1/subfolder" (do not include source path, just the subpaths from the source path)
	FileNames       []string `json:"fileNames"`             // (global) list of file names to include/exclude. Eg. "a.jpg"
	FolderNames     []string `json:"folderNames"`           // (global) list of folder names to include/exclude. Eg. "@eadir" or ".thumbnails"
	FileEndsWith    []string `json:"fileEndsWith"`          // (global) exclude files that end with these suffixes. Eg. ".jpg" or ".txt"
	FolderEndsWith  []string `json:"folderEndsWith"`        // (global) exclude folders that end with these suffixes. Eg. ".thumbnails" or ".git"
}

type Frontend struct {
	Name                  string         `json:"name"`                  // display name
	DisableDefaultLinks   bool           `json:"disableDefaultLinks"`   // disable default links in the sidebar
	DisableUsedPercentage bool           `json:"disableUsedPercentage"` // disable used percentage for the sources in the sidebar
	ExternalLinks         []ExternalLink `json:"externalLinks"`
	DisableNavButtons     bool           `json:"disableNavButtons"` // disable the nav buttons in the sidebar
<<<<<<< HEAD
	LightBackground       string         `json:"lightBackground"`   // specify a valid CSS color property value to use as the background color in light mode
	DarkBackground        string         `json:"darkBackground"`    // Specify a valid CSS color property value to use as the background color in dark mode
=======
	Styling               StylingConfig  `json:"styling"`
}

type StylingConfig struct {
	CustomCSS       string `json:"customCSS"`       // if a valid path to a css file is provided, it will be applied on startup. (eg. "reduce-rounded-corners.css")
	LightBackground string `json:"lightBackground"` // specify a valid CSS color property value to use as the background color in light mode
	DarkBackground  string `json:"darkBackground"`  // Specify a valid CSS color property value to use as the background color in dark mode
>>>>>>> 6e9c77ca
}

type ExternalLink struct {
	Text  string `json:"text" validate:"required"` // the text to display on the link
	Title string `json:"title"`                    // the title to display on hover
	Url   string `json:"url" validate:"required"`  // the url to link to
}

// UserDefaults is a type that holds the default values
// for some fields on User.
type UserDefaults struct {
	EditorQuickSave            bool                `json:"editorQuickSave"`           // show quick save button in editor
	HideSidebarFileActions     bool                `json:"hideSidebarFileActions"`    // hide the file actions in the sidebar
	DisableQuickToggles        bool                `json:"disableQuickToggles"`       // disable the quick toggles in the sidebar
	DisableSearchOptions       bool                `json:"disableSearchOptions"`      // disable the search options in the search bar
	StickySidebar              bool                `json:"stickySidebar"`             // keep sidebar open when navigating
	DarkMode                   bool                `json:"darkMode"`                  // should dark mode be enabled
	Locale                     string              `json:"locale"`                    // language to use: eg. de, en, or fr
	ViewMode                   string              `json:"viewMode"`                  // view mode to use: eg. normal, list, grid, or compact
	SingleClick                bool                `json:"singleClick"`               // open directory on single click, also enables middle click to open in new tab
	ShowHidden                 bool                `json:"showHidden"`                // show hidden files in the UI. On windows this includes files starting with a dot and windows hidden files
	DateFormat                 bool                `json:"dateFormat"`                // when false, the date is relative, when true, the date is an exact timestamp
	GallerySize                int                 `json:"gallerySize"`               // 0-9 - the size of the gallery thumbnails
	ThemeColor                 string              `json:"themeColor"`                // theme color to use: eg. #ff0000, or var(--red), var(--purple), etc
	QuickDownload              bool                `json:"quickDownload"`             // show icon to download in one click
	DisablePreviewExt          string              `json:"disablePreviewExt"`         // comma separated list of file extensions to disable preview for
	DisableViewingExt          string              `json:"disableViewingExt"`         // comma separated list of file extensions to disable viewing for
	LockPassword               bool                `json:"lockPassword"`              // disable the user from changing their password
	DisableSettings            bool                `json:"disableSettings,omitempty"` // disable the user from viewing the settings page
	Preview                    users.Preview       `json:"preview"`
	DefaultScopes              []users.SourceScope `json:"-"`
	Permissions                users.Permissions   `json:"permissions"`
	LoginMethod                string              `json:"loginMethod,omitempty"`      // login method to use: eg. password, proxy, oidc
	DisableUpdateNotifications bool                `json:"disableUpdateNotifications"` // disable update notifications banner for admin users
	DeleteWithoutConfirming    bool                `json:"deleteWithoutConfirming"`    // delete files without confirmation
	FileLoading                users.FileLoading   `json:"fileLoading"`                // upload and download settings
	DisableOfficePreviewExt    string              `json:"disableOfficePreviewExt"`    // deprecated: use disablePreviewExt instead
	DisableOnlyOfficeExt       string              `json:"disableOnlyOfficeExt"`       // list of file extensions to disable onlyoffice editor for
}<|MERGE_RESOLUTION|>--- conflicted
+++ resolved
@@ -111,10 +111,6 @@
 	DisableUsedPercentage bool           `json:"disableUsedPercentage"` // disable used percentage for the sources in the sidebar
 	ExternalLinks         []ExternalLink `json:"externalLinks"`
 	DisableNavButtons     bool           `json:"disableNavButtons"` // disable the nav buttons in the sidebar
-<<<<<<< HEAD
-	LightBackground       string         `json:"lightBackground"`   // specify a valid CSS color property value to use as the background color in light mode
-	DarkBackground        string         `json:"darkBackground"`    // Specify a valid CSS color property value to use as the background color in dark mode
-=======
 	Styling               StylingConfig  `json:"styling"`
 }
 
@@ -122,7 +118,6 @@
 	CustomCSS       string `json:"customCSS"`       // if a valid path to a css file is provided, it will be applied on startup. (eg. "reduce-rounded-corners.css")
 	LightBackground string `json:"lightBackground"` // specify a valid CSS color property value to use as the background color in light mode
 	DarkBackground  string `json:"darkBackground"`  // Specify a valid CSS color property value to use as the background color in dark mode
->>>>>>> 6e9c77ca
 }
 
 type ExternalLink struct {
