--- conflicted
+++ resolved
@@ -295,28 +295,17 @@
 	if d.user.DarkMode {
 		theme = "dark"
 	}
-<<<<<<< HEAD
-
-	// Determine editing permissions
-	canEdit := determineEditPermissions(urlInfo.IsPublicShare, d.user.Permissions.Modify, fileType)
-
-=======
 	canEdit := iteminfo.CanEditOnlyOffice(d.user.Permissions.Modify, fileType)
->>>>>>> ec43926d
 	mode := "view"
 	if canEdit {
 		mode = "edit"
 	}
-<<<<<<< HEAD
 
 	// Build callback URL
 	callbackURL := fmt.Sprintf("%v/api/onlyoffice/callback?path=%v&auth=%v",
 		urlInfo.BaseURL, urlInfo.EncodedPath, d.token)
 
 	// Build client configuration
-=======
-	callbackURL := fmt.Sprintf("%v/api/onlyoffice/callback?path=%v&auth=%v", urlFirst, encodedPath, d.token)
->>>>>>> ec43926d
 	clientConfig := map[string]interface{}{
 		"document": map[string]interface{}{
 			"fileType": fileType,
