--- conflicted
+++ resolved
@@ -118,9 +118,5 @@
 	if r.Method != http.MethodGet {
 		return http.StatusNotFound, nil
 	}
-<<<<<<< HEAD
-	handleWithStaticData(w, r, "index.html", "text/html")
-=======
 	return handleWithStaticData(w, r, d, "index.html", "text/html")
->>>>>>> ec43926d
 }