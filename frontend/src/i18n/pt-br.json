{
  "buttons": {
    "cancel": "Cancelar",
    "close": "Fechar",
    "copy": "Copiar",
    "copyFile": "Copiar arquivo",
    "copyToClipboard": "Copiar",
    "create": "Criar",
    "delete": "Apagar",
    "download": "Baixar",
    "file": "Arquivo",
    "folder": "Pasta",
    "info": "Informações",
    "more": "Mais",
    "move": "Mover",
    "moveFile": "Mover arquivo",
    "new": "Novo",
    "next": "Próximo",
    "ok": "OK",
    "permalink": "Obter link permanente",
    "previous": "Anterior",
    "publish": "Publicar",
    "rename": "Renomear",
    "replace": "Substituir",
    "reportIssue": "Relatar erro",
    "save": "Salvar",
    "schedule": "Agendar",
    "search": "Pesquisar",
    "select": "Selecionar",
    "selectMultiple": "Selecionar múltiplos",
    "share": "Compartilhar",
    "shell": "Alternar console",
    "submit": "Enviar",
    "switchView": "Alterar modo de visão",
    "toggleSidebar": "Alternar barra lateral",
    "update": "Atualizar",
    "upload": "Enviar",
    "openFile": "Abrir",
    "copyDownloadLinkToClipboard": "Copiar o link de download para a área de transferência",
    "continue": "Continuar",
    "edit": "Editar",
    "generateNewOtp": "Redefinir e gerar um novo código de dois fatores",
    "verify": "Verificar",
    "pause": "Pausa",
    "resume": "Currículo",
    "retry": "Repetir",
    "pauseAll": "Pausar tudo",
    "resumeAll": "Retomar tudo",
    "clearCompleted": "Limpar concluído"
  },
  "download": {
    "downloadFile": "Baixar arquivo",
    "downloadFolder": "Baixar pasta",
    "downloadSelected": "Baixar selecionado"
  },
  "errors": {
    "forbidden": "Você não tem permissões para acessar isto.",
    "internal": "Ops! Algum erro ocorreu.",
    "notFound": "Ops! Nada foi encontrado.",
    "connection": "O servidor não pode ser alcançado."
  },
  "files": {
    "body": "Corpo",
    "clear": "Limpar",
    "closePreview": "Fechar pré-visualização",
    "files": "Arquivos",
    "folders": "Pastas",
    "home": "Início",
    "lastModified": "Última modificação",
    "loading": "Carregando. Aguarde, por favor.",
    "lonely": "Não existe nada aqui.",
    "metadata": "Metadados",
    "multipleSelectionEnabled": "Seleção múltipla ativada",
    "name": "Nome",
    "size": "Tamanho",
    "sortByLastModified": "Ordenar pela última modificação",
    "sortByName": "Ordenar pelo nome",
    "sortBySize": "Ordenar pelo tamanho",
    "noPreview": "Pré-visualização não disponível para este arquivo."
  },
  "help": {
    "click": "selecionar pasta ou arquivo",
    "ctrl": {
      "click": "selecionar várias pastas e arquivos",
      "f": "pesquisar",
      "s": "salvar um arquivo ou baixar a pasta que você está"
    },
    "del": "apagar os arquivos selecionados",
    "doubleClick": "abrir pasta ou arquivo",
    "esc": "limpar seleção e/ou fechar menu",
    "f1": "esta informação",
    "f2": "renomear arquivo",
    "help": "Ajuda"
  },
  "languages": {
    "he": "עברית",
    "hu": "Magyar",
    "ar": "العربية",
    "de": "Deutsch",
    "el": "Ελληνικά",
    "en": "English",
    "es": "Español",
    "fr": "Français",
    "is": "Icelandic",
    "it": "Italiano",
    "ja": "日本語",
    "ko": "한국어",
    "nlBE": "Dutch (Belgium)",
    "pl": "Polski",
    "pt": "Português",
    "ptBR": "Português (Brasil)",
    "ro": "Romanian",
    "ru": "Русский",
    "sk": "Slovenčina",
    "svSE": "Swedish (Sweden)",
    "tr": "Türkçe",
    "ua": "Українська",
    "zhCN": "中文 (简体)",
    "zhTW": "中文 (繁體)",
    "cz": "Čeština"
  },
  "login": {
    "createAnAccount": "Criar uma conta",
    "loginInstead": "Já possui uma conta",
    "password": "Senha",
    "passwordConfirm": "Confirmação de senha",
    "passwordsDontMatch": "As senhas não coincidem",
    "signup": "Cadastrar",
    "submit": "Login",
    "username": "Nome do usuário",
    "usernameTaken": "Nome de usuário já existe",
    "wrongCredentials": "Ops! Dados incorretos.",
    "or": "OU"
  },
  "permanent": "Permanente",
  "prompts": {
    "copy": "Copiar",
    "copyMessage": "Escolha um lugar para copiar os arquivos:",
    "currentlyNavigating": "Navegando em:",
    "deleteMessageMultiple": "Deseja apagar {count} arquivo(s)?",
    "deleteMessageSingle": "Deseja apagar esta pasta/arquivo?",
    "deleteMessageShare": "Deseja apagar este compartilhamento ({path})?",
    "deleteTitle": "Apagar arquivos",
    "displayName": "Nome:",
    "download": "Baixar arquivos",
    "downloadMessage": "Escolha o formato do arquivo.",
    "error": "Algo de errado ocorreu",
    "fileInfo": "Informação do arquivo",
    "lastModified": "Última modificação",
    "move": "Mover",
    "moveMessage": "Escolha uma nova pasta para os seus arquivos:",
    "newArchetype": "Criar um novo post baseado num \"archetype\". O seu arquivo será criado na pasta \"content\".",
    "newDir": "Nova pasta",
    "newDirMessage": "Escreva o nome da nova pasta.",
    "newFile": "Novo arquivo",
    "newFileMessage": "Escreva o nome do novo arquivo.",
    "numberDirs": "Número de pastas",
    "numberFiles": "Número de arquivos",
    "rename": "Renomear",
    "renameMessage": "Insira um novo nome para",
    "replace": "Substituir",
    "replaceMessage": "Já existe um arquivo com nome igual a um dos que está tentando enviar. Deseja substituir?\n",
    "schedule": "Agendar",
    "scheduleMessage": "Escolha uma data para agendar a publicação deste post.",
    "show": "Mostrar",
    "size": "Tamanho",
    "upload": "Enviar",
    "uploadFiles": "Enviando {files} arquivos...",
    "uploadMessage": "Selecione uma opção para enviar.",
    "optionalPassword": "Senha opcional",
    "deleteUserMessage": "Tem certeza de que deseja excluir esse usuário?",
    "filesSelected": "arquivos selecionados",
    "typeName": "Tipo:",
    "selected": "selecionado",
    "deleted": "Excluído com sucesso!",
    "destinationSource": "Origem do destino:",
    "dragAndDrop": "Arraste e solte os arquivos aqui",
    "completed": "Concluído",
    "conflictsDetected": "Conflitos detectados"
  },
  "search": {
    "images": "Imagens",
    "music": "Músicas",
    "pdf": "PDF",
    "pressToSearch": "Pressione Enter para pesquisar...",
    "search": "Pesquise...",
    "typeToSearch": "Digite para pesquisar...",
    "types": "Tipos",
    "video": "Vídeos",
    "path": "Caminho:",
    "smallerThan": "Menor que:",
    "largerThan": "Maior que:",
    "helpText1": "A pesquisa ocorre em cada caractere que você digita (mínimo de 3 caracteres para termos de pesquisa).",
    "helpText2": "O índice: A pesquisa utiliza o índice que é atualizado automaticamente no intervalo configurado (padrão: 5 minutos). A pesquisa quando o programa acaba de ser iniciado pode resultar em resultados incompletos."
  },
  "settings": {
    "admin": "Admin",
    "administrator": "Administrador",
    "allowCommands": "Executar comandos",
    "allowEdit": "Editar, renomear e apagar arquivos ou pastas",
    "allowNew": "Criar novos arquivos e pastas",
    "allowPublish": "Publicar novas páginas e conteúdos",
    "allowSignup": "Permitir cadastro de usuários",
    "avoidChanges": "(deixe em branco para manter)",
    "branding": "Customização",
    "brandingDirectoryPath": "Diretório de customização",
    "brandingHelp": "Você pode mudar a aparência e experiência de sua instância do File Browser alterando seu nome, logotipo, adicionando estilos customizados e até desabilitando links externos para o GitHub.\nPara mais informações sobre customizações, confira {0}.",
    "changePassword": "Alterar senha",
    "commandRunner": "Execução de comandos",
    "commandRunnerHelp": "Aqui você pode definir comandos que serão executados nos eventos descritos. Escreva um por linha. As variáveis de ambiente {0} e {1} estão disponíveis, sendo {0} relativo a {1}. Para mais informações sobre esta função e as variáveis de ambiente disponíveis, leia a {2}.",
    "commandsUpdated": "Comandos atualizados!",
    "createUserDir": "Criar diretório Home para novos usuários",
    "userHomeBasePath": "Caminho base para diretórios de usuários",
    "userScopeGenerationPlaceholder": "O escopo será gerado automaticamente",
    "createUserHomeDirectory": "Criar diretório Home de usuário",
    "customStylesheet": "Estilos personalizados",
    "defaultUserDescription": "Estas são as configurações padrão para novos usuários.",
    "disableExternalLinks": "Desabilitar links externos (exceto documentação)",
    "disableUsedDiskPercentage": "Desabilitar gráfico de porcentagem de disco usado",
    "documentation": "documentação",
    "examples": "Exemplos",
    "executeOnShell": "Executar no console",
    "executeOnShellDescription": "Por padrão, o File Browser executa os comandos chamando os binários diretamente. Se ao invés disso desejar executá-los em um console (como Bash ou PowerShell), você pode defini-los aqui com os argumentos e flags necessários. Se definido, o comando que executar será acrescentado como um argumento. Isto se aplica a comandos de usuário e eventos hook.",
    "globalRules": "Este é um conjunto global de regras de permissão e restrição que se aplicam a todos os usuários. Você pode definir regras específicas em cada usuário para sobrepor estas.",
    "globalSettings": "Configurações globais",
    "insertPath": "Inserir o caminho",
    "insertRegex": "Inserir expressão regular",
    "instanceName": "Nome da instância",
    "language": "Idioma",
    "lockPassword": "Não permitir que o usuário altere a senha",
    "newPassword": "Nova senha",
    "newPasswordConfirm": "Confirme a nova senha",
    "newUser": "Novo usuário",
    "password": "Senha",
    "passwordUpdated": "Senha atualizada!",
    "path": "Caminho",
    "permissions": {
      "create": "Criar arquivos e diretórios",
      "delete": "Apagar arquivos e diretórios",
      "download": "Baixar",
      "execute": "Executar comandos",
      "modify": "Editar arquivos",
      "rename": "Renomear ou mover arquivos e diretórios",
      "share": "Compartilhar arquivos",
      "admin": "Administrador",
      "api": "Criar e gerenciar chaves de API de longa duração",
      "realtime": "Permitir conexões e atualizações em tempo real"
    },
    "permissions-name": "Permissões",
    "permissionsHelp": "Pode definir o usuário como administrador ou escolher as permissões manualmente. Se selecionar a opção \"Administrador\", todas as outras opções serão automaticamente selecionadas. A gestão dos usuários é um privilégio restringido aos administradores.\n",
    "profileSettings": "Configurações do usuário",
    "ruleExample1": "previne o acesso a qualquer \"dotfile\" (como .git, .gitignore) em qualquer pasta\n",
    "ruleExample2": "bloqueia o acesso ao arquivo chamado Caddyfile.",
    "rules": "Regras",
    "rulesHelp": "Aqui você pode definir um conjunto de regras para permitir ou bloquear o acesso do usuário a determinados arquivos ou pastas. Os arquivos bloqueados não irão aparecer durante a navegação. Suportamos expressões regulares e os caminhos dos arquivos devem ser relativos à base do usuário.\n",
    "scope": "Escopo",
    "setDateFormat": "Definir formato exato de data",
    "settingsUpdated": "Configurações atualizadas!",
    "shareManagement": "Gerenciamento do compartilhamento",
    "shareDeleted": "Compartilhamento apagado!",
    "singleClick": "Usar clique único para abrir arquivos e diretórios",
    "themes": {
      "dark": "Escuro",
      "light": "Claro",
      "title": "Tema"
    },
    "user": "Usuário",
    "userCommands": "Comandos",
    "userCommandsHelp": "Uma lista, separada com espaços, de comandos disponíveis para este usuário. Exemplo:",
    "userCreated": "Usuário criado!",
    "userDefaults": "Configurações padrão de usuário",
    "userDeleted": "Usuário apagado!",
    "userManagement": "Gerenciamento de usuários",
    "userUpdated": "Usuário atualizado!",
    "username": "Nome do usuário",
    "users": "Usuários",
    "modifyOtherUser": "Modificar usuário:",
    "modifyCurrentUser": "Modificar o usuário atual",
    "themeColor": "Cor do tema",
    "disableOfficePreviewDescription": "Uma lista de extensões de arquivo separada por espaços para desativar o visualizador do OnlyOffice. (por exemplo, '.txt .html').",
    "disableOfficePreview": "Desativar o visualizador do onlyoffice para determinadas extensões de arquivo",
    "filePreviewOptions": "Opções de visualização de arquivos",
    "listingOptions": "Opções de listagem",
    "emptyGlobal": "Atualmente, não há opções de configuração global. Você pode editar o yaml de configuração para ajustar as configurações do sistema.",
    "scopes": "Definir fontes permitidas e o escopo do usuário dentro delas",
    "UserManagement": "Gerenciamento de usuários",
    "tusUploads": "Uploads em pedaços",
    "tusUploadsHelp": "O File Browser oferece suporte a uploads de arquivos em pedaços, permitindo a criação de uploads de arquivos eficientes, confiáveis, reestruturáveis e em pedaços, mesmo em redes não confiáveis.",
    "tusUploadsChunkSize": "Indica o tamanho máximo de uma solicitação (uploads diretos serão usados para uploads menores). Você pode inserir um número inteiro simples que denota uma entrada de bytes ou uma cadeia de caracteres como 10 MB, 1 GB etc.",
    "tusUploadsRetryCount": "Número de novas tentativas a serem executadas se houver falha no upload de um bloco.",
    "api": "Chaves de API",
    "loginMethodDescription": "método de login permitido para o usuário.",
    "userNotAdmin": "O usuário não é um administrador",
    "enterPassword": "Digite a senha",
    "enterPasswordAgain": "Digite a senha novamente",
    "passwordsDoNotMatch": "As senhas não correspondem",
    "loginMethod": "Método de login",
    "shareSettings": "Compartilhar configurações",
    "disableOfficeEditorDescription": "Uma lista de extensões de arquivo separada por espaços para desativar o visualizador do OnlyOffice. (por exemplo, '.txt .html').",
    "disableOfficeEditor": "Desativar o visualizador do Office para determinadas extensões de arquivo",
    "disableOfficePreviews": "Desativar as visualizações do Office para determinadas extensões de arquivo",
    "disableOfficePreviewsDescription": "Uma lista de extensões de arquivo separada por espaços para desativar as visualizações do Office. (por exemplo, '.txt .html').",
<<<<<<< HEAD
    "adminOptions": "Opções do usuário administrador"
=======
    "adminOptions": "Opções do usuário administrador",
    "shareDuration": "Expirações",
    "searchOptions": "Opções de pesquisa"
>>>>>>> cc0212b7
  },
  "sidebar": {
    "help": "Ajuda",
    "hugoNew": "Hugo New",
    "login": "Login",
    "logout": "Sair",
    "myFiles": "Arquivos",
    "newFile": "Novo arquivo",
    "newFolder": "Nova pasta",
    "preview": "Pré-visualizar",
    "settings": "Configurações",
    "signup": "Cadastrar",
    "siteSettings": "Configurações do site",
    "sources": "Fontes",
    "updateIsAvailable": "Uma atualização está disponível!",
    "fileActions": "Ações de arquivo"
  },
  "success": {
    "linkCopied": "Link copiado!"
  },
  "time": {
    "days": "Dias",
    "hours": "Horas",
    "minutes": "Minutos",
    "seconds": "Segundos",
    "unit": "Unidades de Tempo"
  },
  "upload": {
    "abortUpload": "Tem certeza de que quer abortar?"
  },
  "share": {
    "notice": "Observação: qualquer pessoa que tenha acesso ao link (e à senha opcional) pode acessar os arquivos compartilhados. Não é necessário estar conectado."
  },
  "api": {
    "title": "Chaves de API:",
    "keyName": "Nome da chave da API:",
    "createdAt": "Criado em:",
    "expiresAt": "Expira em:",
    "permissions": "Permissões:",
    "createTitle": "Criar chave de API",
    "keyNamePlaceholder": "Digite um nome de chave de API exclusivo:",
    "tokenDuration": "Duração do token:",
    "durationNumberPlaceholder": "Número",
    "days": "Dias",
    "months": "Meses",
    "permissionNote": "Escolha pelo menos uma permissão para a chave. Seu usuário também deve ter a permissão.",
    "createKeyFailed": "Falha ao criar a chave de API.",
    "createKeySuccess": "Chave de API criada com sucesso.",
    "description": "As chaves de API são baseadas no usuário que as cria. Veja",
    "swaggerLinkText": "página do swagger",
    "name": "Nome",
    "created": "Criado",
    "expires": "Expirações",
    "actions": "Ações",
    "enabled": "Ativado",
    "disabled": "Desativado"
  },
  "index": {
    "status": "Status",
    "assessment": "Avaliação",
    "files": "Arquivos",
    "folders": "Pastas",
    "lastScanned": "Última varredura",
    "quickScan": "Segundos de varredura rápida",
    "fullScan": "Segundos de varredura completa",
    "settingsHover": "Configurações para o usuário",
    "logout": "Sair",
    "toggleClick": "Alternar clique único",
    "toggleDark": "Alternar o modo escuro",
    "toggleSticky": "Alternar o modo de aderência",
    "of": "de",
    "used": "usado",
    "noSources": "Não há fontes disponíveis para esse usuário. Adicione uma fonte para esse usuário ou configure uma fonte com defaultEnabled: true"
  },
  "profileSettings": {
    "setDateFormat": "Definir o formato exato da data",
    "showHiddenFiles": "Mostrar arquivos ocultos",
    "showQuickDownload": "Mostrar o ícone de download para acesso rápido",
    "previewImages": "Visualizar imagens",
    "previewVideos": "Visualizar vídeos",
    "previewMotionVideos": "Visualização de movimento para vídeos",
    "highQualityPreview": "Visualização de alta qualidade",
    "previewOffice": "Visualizar arquivos do Office",
    "popupPreview": "Ativar visualização pop-up",
    "filePreviewOptions": "Opções de visualização de arquivos",
    "editOffice": "Editar/visualizar arquivos de escritório",
    "disableUpdateNotifications": "Desativar a exibição do banner de atualização de notificação na barra lateral.",
    "disableHideSidebar": "Desative a ocultação automática da barra lateral ao visualizar ou editar arquivos.",
    "autoplayMedia": "Reprodução automática de arquivos de mídia na visualização",
    "deleteWithoutConfirming": "Excluir arquivos sem prompt de confirmação",
    "sidebarOptions": "Opções da barra lateral",
    "disableQuickToggles": "Desativar as alternâncias rápidas",
    "disableSearchOptions": "Desativar opções de pesquisa",
    "hideSidebarFileActions": "Ocultar ações de arquivo na barra lateral",
    "editorViewerOptions": "Opções de editor e visualizador",
    "editorQuickSave": "Mostrar o botão de salvamento rápido no editor"
  },
  "otp": {
    "name": "Autenticação de dois fatores",
    "verifyInstructions": "Digite o código do seu aplicativo autenticador",
    "generate": "Digitalize o código QR com seu aplicativo autenticador",
    "codeInputPlaceholder": "Código de 6 dígitos",
    "invalidCodeType": "O código de verificação deve ter 6 dígitos em inglês",
    "enabledSuccessfully": "OTP ativado com sucesso",
    "verificationFailed": "Falha na verificação",
    "verificationSucceed": "Verificação de sucesso",
    "generationFailed": "Falha na geração"
  },
<<<<<<< HEAD
  "general": {
    "name": "Nome",
    "path": "Caminho",
    "user": "Usuário",
    "group": "Grupo",
    "signup": "Registrar-se",
    "password": "Senha",
    "username": "Nome de usuário",
    "files": "Arquivos",
    "folders": "Pastas",
    "exit": "Sair",
    "permanent": "Permanente"
  },
  "access": {
    "rules": "Regras de acesso",
    "deny": "Negar",
    "deniedUsers": "Usuários negados",
    "deniedGroups": "Grupos negados",
    "allowedUsers": "Usuários permitidos",
    "allowedGroups": "Grupos permitidos",
    "allow": "Permitir",
    "allowDeny": "Permitir/Negar",
    "userGroup": "Usuário/Grupo",
    "enterName": "Digite o nome do usuário ou do grupo",
    "deleted": "Regra de acesso excluída!",
    "added": "Regra de acesso adicionada!",
    "name": "Nome",
    "accessManagement": "Gerenciamento de acesso"
=======
  "fileLoading": {
    "title": "Uploads e downloads",
    "maxConcurrentUpload": "Máximo de uploads simultâneos",
    "maxConcurrentUploadHelp": "O número máximo de uploads simultâneos. Valores mais altos costumam ter melhor desempenho, mas isso depende de muitos fatores.",
    "uploadChunkSizeMb": "Tamanho do bloco de upload em MB",
    "uploadChunkSizeMbHelp": "Normalmente, de 5 a 50 MB; quanto menor, melhor para conexões instáveis ou restritas. A configuração como 0 desabilitará o chunking de upload."
>>>>>>> cc0212b7
  }
}<|MERGE_RESOLUTION|>--- conflicted
+++ resolved
@@ -300,13 +300,9 @@
     "disableOfficeEditor": "Desativar o visualizador do Office para determinadas extensões de arquivo",
     "disableOfficePreviews": "Desativar as visualizações do Office para determinadas extensões de arquivo",
     "disableOfficePreviewsDescription": "Uma lista de extensões de arquivo separada por espaços para desativar as visualizações do Office. (por exemplo, '.txt .html').",
-<<<<<<< HEAD
-    "adminOptions": "Opções do usuário administrador"
-=======
     "adminOptions": "Opções do usuário administrador",
     "shareDuration": "Expirações",
     "searchOptions": "Opções de pesquisa"
->>>>>>> cc0212b7
   },
   "sidebar": {
     "help": "Ajuda",
@@ -415,7 +411,6 @@
     "verificationSucceed": "Verificação de sucesso",
     "generationFailed": "Falha na geração"
   },
-<<<<<<< HEAD
   "general": {
     "name": "Nome",
     "path": "Caminho",
@@ -444,13 +439,12 @@
     "added": "Regra de acesso adicionada!",
     "name": "Nome",
     "accessManagement": "Gerenciamento de acesso"
-=======
+  },
   "fileLoading": {
     "title": "Uploads e downloads",
     "maxConcurrentUpload": "Máximo de uploads simultâneos",
     "maxConcurrentUploadHelp": "O número máximo de uploads simultâneos. Valores mais altos costumam ter melhor desempenho, mas isso depende de muitos fatores.",
     "uploadChunkSizeMb": "Tamanho do bloco de upload em MB",
     "uploadChunkSizeMbHelp": "Normalmente, de 5 a 50 MB; quanto menor, melhor para conexões instáveis ou restritas. A configuração como 0 desabilitará o chunking de upload."
->>>>>>> cc0212b7
   }
 }