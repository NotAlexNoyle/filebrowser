--- conflicted
+++ resolved
@@ -303,13 +303,9 @@
     "disableOfficeEditor": "Απενεργοποίηση της προβολής γραφείου για ορισμένες επεκτάσεις αρχείων",
     "disableOfficePreviews": "Απενεργοποίηση προεπισκοπήσεων γραφείου για ορισμένες επεκτάσεις αρχείων",
     "disableOfficePreviewsDescription": "Μια λίστα επεκτάσεων αρχείων με διαχωρισμό διαστήματος για την απενεργοποίηση των προεπισκοπήσεων του Office. (π.χ., '.txt .html').",
-<<<<<<< HEAD
-    "adminOptions": "Επιλογές χρήστη διαχειριστή"
-=======
     "adminOptions": "Επιλογές χρήστη διαχειριστή",
     "shareDuration": "Λήγει",
     "searchOptions": "Επιλογές αναζήτησης"
->>>>>>> cc0212b7
   },
   "sidebar": {
     "help": "Βοήθεια",
@@ -415,7 +411,6 @@
     "verificationSucceed": "Επαλήθευση Succeed",
     "generationFailed": "Γενιά που απέτυχε"
   },
-<<<<<<< HEAD
   "general": {
     "name": "Όνομα",
     "path": "Διαδρομή",
@@ -444,13 +439,12 @@
     "added": "Προστέθηκε κανόνας πρόσβασης!",
     "name": "Όνομα",
     "accessManagement": "Διαχείριση πρόσβασης"
-=======
+  },
   "fileLoading": {
     "title": "Ανεβάσματα & λήψεις",
     "maxConcurrentUpload": "Μέγιστες ταυτόχρονες μεταφορτώσεις",
     "maxConcurrentUploadHelp": "Ο μέγιστος αριθμός ταυτόχρονων μεταφορτώσεων. Υψηλότερες τιμές συνήθως έχουν καλύτερες επιδόσεις, αλλά αυτό εξαρτάται από πολλούς παράγοντες.",
     "uploadChunkSizeMb": "Μέγεθος τμήματος φόρτωσης σε MB",
     "uploadChunkSizeMbHelp": "Συνήθως 5 έως 50 MB, τα μικρότερα είναι καλύτερα για ασταθείς ή περιορισμένες συνδέσεις. Η ρύθμιση σε 0 θα απενεργοποιήσει την ομαδοποίηση μεταφόρτωσης."
->>>>>>> cc0212b7
   }
 }