<template>
  <div class="card" style="min-height: 4em">
    <div class="card-wrapper user-card">
      <div @click="navigateTo('/settings#profile-main')" class="inner-card">
        <button class="person-button action">
          <i class="material-icons">person</i>
          {{ user.username }}
          <i aria-label="settings" class="material-icons">settings</i>
        </button>
      </div>

      <div class="inner-card" @click="logout">
        <button aria-label="logout-button" class="logout-button action">
          <i v-if="canLogout" class="material-icons">exit_to_app</i>
        </button>
      </div>
    </div>
  </div>
  <div class="card" style="min-height: 6em">
    <div class="card-wrapper" @mouseleave="resetHoverTextToDefault">
      <span>{{ hoverText }}</span>
      <div class="quick-toggles">
        <div
          :class="{ active: user?.singleClick }"
          @click="toggleClick"
          @mouseover="updateHoverText('Toggle single click')"
        >
          <i class="material-icons">ads_click</i>
        </div>
        <div
          :class="{ active: user?.darkMode }"
          @click="toggleDarkMode"
          @mouseover="updateHoverText('Toggle dark mode')"
        >
          <i class="material-icons">dark_mode</i>
        </div>
        <div
          :class="{ active: isStickySidebar }"
          @click="toggleSticky"
          @mouseover="updateHoverText('Toggle sticky sidebar')"
          v-if="!isMobile"
        >
          <i class="material-icons">push_pin</i>
        </div>
      </div>
    </div>
  </div>

  <!-- Section for logged-in users -->
  <div v-if="loginCheck" class="sidebar-scroll-list">
    <div class="sources card">
      <span>Sources</span>
      <div class="inner-card">
        <!-- My Files button -->
        <button
          v-for="(info, name) in sourceInfo"
          :key="name"
          class="action source-button"
          :class="{ active: activeSource == name }"
          @click="navigateTo('/files/' + info.pathPrefix)"
          :aria-label="$t('sidebar.myFiles')"
          :title="name"
        >
<<<<<<< HEAD
          <div class="source-container">
            <svg
              v-if="!realtime"
              class="realtime-pulse"
              :class="{
                danger: info.status != 'indexing' && info.status != 'ready',
                warning: info.status == 'indexing',
                ready: info.status == 'ready',
              }"
            >
              <circle cx="50%" cy="50%" r="7px"></circle>
              <circle class="pulse" cx="50%" cy="50%" r="10px"></circle>
            </svg>
            <i v-else class="material-icons source-icon">folder</i>
            <span>{{ name }}</span>
          </div>
          <div>
=======
          <i class="material-icons source-icon">folder</i>
          <span>{{ name }}</span>
          <div v-if="!disableUsedPercentage">
>>>>>>> db77552b
            <progress-bar
              :val="info.usedPercentage"
              text-position="inside"
              :text="info.usedPercentage + '%'"
              size="large"
              text-fg-color="white"
            ></progress-bar>
            <div class="usage-info">
              <span>{{ info.used }} of {{ info.total }} used</span>
            </div>
          </div>
        </button>
      </div>
    </div>
  </div>
</template>

<script>
import * as auth from "@/utils/auth";
import {
  signup,
  disableExternal,
  noAuth,
  loginPage,
  disableUsedPercentage,
} from "@/utils/constants";
import ProgressBar from "@/components/ProgressBar.vue";
import { state, getters, mutations } from "@/store"; // Import your custom store

export default {
  name: "SidebarGeneral",
  components: {
    ProgressBar,
  },
  data() {
    return {
      hoverText: "Quick Toggles", // Initially empty
    };
  },
  computed: {
    isSettings: () => getters.isSettings(),
    isStickySidebar: () => getters.isStickySidebar(),
    isMobile: () => getters.isMobile(),
    isFiles: () => getters.isFiles(),
    user: () => (getters.isLoggedIn() ? state.user : {}),
    isDarkMode: () => getters.isDarkMode(),
    loginCheck: () => getters.isLoggedIn() && !getters.routePath().startsWith("/share"),
    currentPrompt: () => getters.currentPrompt(),
    active: () => getters.isSidebarVisible(),
    signup: () => signup,
    version: () => version,
    commitSHA: () => commitSHA,
    disableExternal: () => disableExternal,
    disableUsedPercentage: () => disableUsedPercentage,
    canLogout: () => !noAuth && loginPage,
    route: () => state.route,
    sourceInfo: () => state.sources.info,
    activeSource: () => state.sources.current,
    realtime: () => state.user.realtime,
  },
  watch: {
    route() {
      if (!getters.isLoggedIn()) {
        return;
      }
      if (!this.isStickySidebar) {
        mutations.closeSidebar();
      }
    },
  },
  methods: {
    checkLogin() {
      return getters.isLoggedIn() && !getters.routePath().startsWith("/share");
    },
    updateHoverText(text) {
      this.hoverText = text;
    },
    resetHoverTextToDefault() {
      this.hoverText = "Quick Toggles"; // Reset to default hover text
    },
    toggleClick() {
      mutations.updateCurrentUser({ singleClick: !state.user.singleClick });
    },
    toggleDarkMode() {
      mutations.toggleDarkMode();
    },
    toggleSticky() {
      mutations.updateCurrentUser({ stickySidebar: !state.user.stickySidebar });
    },
    navigateTo(path) {
      const hashIndex = path.indexOf("#");
      if (hashIndex !== -1) {
        // Extract the hash
        const hash = path.substring(hashIndex);
        // Remove the hash from the path
        const cleanPath = path.substring(0, hashIndex);
        this.$router.push({ path: cleanPath, hash: hash }, () => {});
      } else {
        this.$router.push({ path: path }, () => {});
      }
      mutations.closeHovers();
    },
    // Show the help overlay
    help() {
      mutations.showHover("help");
    },

    // Logout the user
    logout: auth.logout,
  },
};
</script>

<style>
.user-card {
  flex-direction: row !important;
  justify-content: space-between !important;
  color: var(--textPrimary);
}

.quick-toggles {
  display: flex;
  justify-content: space-evenly;
  width: 100%;
  margin-top: 0.5em !important;
  color: var(--textPrimary);
}

.quick-toggles button {
  border-radius: 10em;
  cursor: pointer;
  flex: none;
}

.sources {
  display: flex;
  justify-content: center;
  align-items: center;
  flex-direction: column;
  padding: 1em;
}

.sources .inner-card {
  display: flex;
  justify-content: center;
  align-items: center;
  flex-direction: column;
  width: 100%;
}

.usage-info {
  display: flex;
  flex-direction: column;
  text-align: center;
}

.quick-toggles div {
  border-radius: 10em;
  background-color: var(--surfaceSecondary);
}

.quick-toggles div i {
  font-size: 2em;
  padding: 0.25em;
  border-radius: 10em;
  cursor: pointer;
}

button.action {
  border-radius: 0.5em;
}

.quick-toggles .active {
  background-color: var(--primaryColor) !important;
  border-radius: 10em;
}

.inner-card {
  display: flex;
  align-items: center;
  padding: 0px !important;
}

.source-button {
  margin-top: 0.5em !important;
}

.source-button.active {
  background: var(--alt-background);
}
.source-icon {
  padding: 0.1em !important;
}

.logout-button,
.person-button {
  padding: 0 !important;
}

.pulse {
  fill: #21d721;
  stroke: #21d721;
  fill-opacity: 0;
  transform-origin: 50% 50%;
  animation: pulse 10s infinite backwards;
}

/* Trigger it once every 30 seconds using a visibility trick */
@keyframes pulse {
  from {
    stroke-width: 3px;
    stroke-opacity: 1;
    transform: scale(0.3);
  }
  to {
    stroke-width: 0;
    stroke-opacity: 0;
    transform: scale(1.5);
  }
}

.source-container {
  display: flex;
  flex-direction: row;
  color: var(--textPrimary);
  align-content: center;
  align-items: center;
}

.realtime-pulse {
  width: 2em;
  height: 2em;
}

.realtime-pulse.ready > circle {
  fill: #21d721;
}

.realtime-pulse.danger > circle {
  fill: rgb(235, 55, 55);
}

.realtime-pulse.warning > circle {
  fill: rgb(255, 157, 0);
}

.realtime-pulse.danger .pulse,
.realtime-pulse.warning .pulse {
  display: none;
}
</style><|MERGE_RESOLUTION|>--- conflicted
+++ resolved
@@ -61,7 +61,6 @@
           :aria-label="$t('sidebar.myFiles')"
           :title="name"
         >
-<<<<<<< HEAD
           <div class="source-container">
             <svg
               v-if="!realtime"
@@ -78,12 +77,7 @@
             <i v-else class="material-icons source-icon">folder</i>
             <span>{{ name }}</span>
           </div>
-          <div>
-=======
-          <i class="material-icons source-icon">folder</i>
-          <span>{{ name }}</span>
-          <div v-if="!disableUsedPercentage">
->>>>>>> db77552b
+          <div v-if="info.used != 0" class="usage-info">
             <progress-bar
               :val="info.usedPercentage"
               text-position="inside"
