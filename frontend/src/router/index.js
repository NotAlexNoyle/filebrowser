--- conflicted
+++ resolved
@@ -1,19 +1,5 @@
 import Vue from "vue";
 import Router from "vue-router";
-<<<<<<< HEAD
-import Login from "@/views/Login.vue";
-import Layout from "@/views/Layout.vue";
-import Files from "@/views/Files.vue";
-import Share from "@/views/Share.vue";
-import Users from "@/views/settings/Users.vue";
-import User from "@/views/settings/User.vue";
-import Settings from "@/views/Settings.vue";
-import GlobalSettings from "@/views/settings/Global.vue";
-import ProfileSettings from "@/views/settings/Profile.vue";
-import Shares from "@/views/settings/Shares.vue";
-import Errors from "@/views/Errors.vue";
-import store from "@/store";
-=======
 import Login from "@/views/Login";
 import Layout from "@/views/Layout";
 import Files from "@/views/Files";
@@ -26,7 +12,6 @@
 import Shares from "@/views/settings/Shares";
 import Errors from "@/views/Errors";
 import { state, getters } from "@/store";
->>>>>>> 2d372e1b
 import { baseURL, name } from "@/utils/constants";
 import i18n, { rtlLanguages } from "@/i18n";
 
