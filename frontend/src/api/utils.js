--- conflicted
+++ resolved
@@ -59,27 +59,6 @@
   }
 }
 
-<<<<<<< HEAD
-export function createURL(endpoint) {
-  let prefix = baseURL;
-
-  // Ensure prefix ends with a single slash
-  if (!prefix.endsWith("/")) {
-    prefix += "/";
-  }
-
-  // Remove leading slash from endpoint to avoid duplicate slashes
-  if (endpoint.startsWith("/")) {
-    endpoint = endpoint.substring(1);
-  }
-
-  const url = new URL(prefix + endpoint, window.location.origin);
-
-  return url.toString();
-}
-
-=======
->>>>>>> f5450b06
 export function adjustedData(data, url) {
   data.url = url;
 
