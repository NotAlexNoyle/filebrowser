--- conflicted
+++ resolved
@@ -2,7 +2,6 @@
 
 All notable changes to this project will be documented in this file. For commit guidelines, please refer to [Standard Version](https://github.com/conventional-changelog/standard-version).
 
-<<<<<<< HEAD
 ## v0.7.0-beta
 
   **New Features**:
@@ -14,7 +13,6 @@
       - User must have permission `realtime: true` property to get realtime events.
       - Sources shows status of the directory `ready`, `indexing`, and `unavailable`
     - video thumbnails available via ffmpeg integration (see configuration wiki for help) https://github.com/gtsteffaniak/filebrowser/issues/351
-    
 
   **Notes**:
     - sesssionId is now unique per window. Previously it was shared accross browser tabs.
@@ -22,7 +20,7 @@
 
   **Bug Fixes**:
     - Fix nil pointer error when source media is disconnected while running.
-=======
+
 ## v0.6.7-beta
 
  **Notes**:
@@ -35,7 +33,6 @@
  **BugFixes**:
  - fix url encoding issue for search links when theres only one source https://github.com/gtsteffaniak/filebrowser/issues/501
  - files with # could have problems, double encoded.
->>>>>>> a83f39d4
 
 ## v0.6.6-beta
 
