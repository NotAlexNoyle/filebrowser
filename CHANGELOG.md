--- conflicted
+++ resolved
@@ -4,12 +4,9 @@
 
 ## v0.7.17-beta
 
-<<<<<<< HEAD
-=======
  **New Features**:
  - custom background and css options possible. Provided an example `reduce-rounded-corners.css` available by default in docker. (#986, #837)
 
->>>>>>> 6e9c77ca
  **Notes**:
  - changed partition calculations on linux for total disk size (#982)
  - upload conflict detection for folders offers "replace all" if the folder already exists in target location.
